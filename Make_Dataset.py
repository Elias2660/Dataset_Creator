"""
Make_Dataset.py

Description:
    This script creates a comprehensive dataset CSV file ("dataset.csv") by combining frame count data from "counts.csv"
    with log file data (logNo.txt, logPos.txt, logNeg.txt). It processes the frame counts by converting video filenames into
    timestamps and then merges these with the log files that assign class labels. The final CSV aggregates each video's filename,
    class label, beginning frame, and ending frame based on calculated frame intervals determined by the provided FPS,
    starting frame, and frame interval parameters.

Usage:
        """ """
    Run the script from the command line as follows:
        python Make_Dataset.py [--path PATH] [--counts_file COUNTS_CSV] [--files LOG_FILES]
                               [--fps FPS] [--starting-frame START_FRAME] [--frame-interval FRAME_INTERVAL]

Arguments:
    --path:
        Directory path where the input files are located.
        (Default: ".")

    --counts_file:
        Filename of the counts CSV file containing 'filename' and 'framecount' columns.
        (Default: "counts.csv")

    --files:
        Comma-separated list of log file names to process (e.g., "logNo.txt,logPos.txt,logNeg.txt").
        (Default: "logNo.txt,logPos.txt,logNeg.txt")

    --fps:
        Frames per second used in the video. Defaults to 25 or is auto-detected based on the video file type.
        (Default: 25)

    --starting-frame:
        Starting frame number used as the basis for computing frame intervals.
        (Default: 1)

    --frame-interval:
        Number of frames to add as an interval between segments.
        (Default: 0)

Workflow:
    1. Sets up logging and parses command-line arguments.
    2. Reads the "counts.csv" file and the provided log files from the specified directory.
    3. Processes the counts file by converting video filenames to timestamps and initializing frame parameters.
    4. Processes each log file to extract timestamps and assign corresponding class labels.
    5. Merges the processed counts and log data, filling missing filenames and sorting entries by time.
    6. Calculates the beginning and ending frames for each dataset entry based on the FPS, starting frame, and frame interval.
    7. Outputs the final dataset to "dataset.csv" and verifies its integrity using an external checker.

Dependencies:
    - pandas: For CSV manipulation and data processing.
    - numpy: For numerical operations and handling missing values.
    - argparse: For parsing command-line arguments.
    - logging: For logging key steps during script execution.
    - os: For handling file system operations.
    - utils: For additional utility functions such as fetching video metadata.

Returns:
    A CSV file ("dataset.csv") that aggregates each video's filename, class label, beginning frame, and ending frame.
"""
import argparse
import logging
import os

import numpy as np
import pandas as pd

import utils


def process_frame_count(counts: pd.DataFrame,
                        starting_frame: int) -> pd.DataFrame:
    """

    :param counts: pd.DataFrame
    :param starting_frame: int

    prepare the frame counts to be combined with the other files
    :param counts: pd.DataFrame:
    :param starting_frame: int:
<<<<<<< HEAD
    :param counts: pd.DataFrame:
    :param starting_frame: int:
=======
>>>>>>> e48061da

    """
    processed_counts = pd.DataFrame()
    nc = counts.copy()
    nc["filename"] = nc["filename"].str.replace(".h264", "", regex=False)
    nc["filename"] = nc["filename"].str.replace(".mp4", "", regex=False)
    processed_counts["time"] = pd.to_datetime(
        nc["filename"],
        format="%Y-%m-%d %H:%M:%S.%f",
    )
    processed_counts["filename"] = counts["filename"]
    processed_counts["class"] = np.nan
    processed_counts["beginframe"] = starting_frame
    processed_counts["endframe"] = np.nan
    return processed_counts


def process_log_files(log: pd.DataFrame, classNum: int):
    """

    :param log: pd.DataFrame:
    :param classNum: int:

    prepare a log file to be written to to the dataset.csv file
    :param log: pd.DataFrame:
    :param classNum: int:
<<<<<<< HEAD
    :param log: pd.DataFrame:
    :param classNum: int:
=======
>>>>>>> e48061da

    """
    processed_log = pd.DataFrame()
    processed_log["time"] = pd.to_datetime(log["frame_name"],
                                           format="%Y%m%d_%H%M%S")
    processed_log["filename"] = np.nan
    processed_log["class"] = classNum
    processed_log["beginframe"] = np.nan
    processed_log["endframe"] = np.nan
    return processed_log


def create_dataset(
    frame_counts: pd.DataFrame,
    processed_counts: pd.DataFrame,
    FPS: int,
    starting_frame: int,
    frame_interval: int,
    *args,
) -> pd.DataFrame:
    """

    :param frame_counts: pd.DataFrame:
    :param processed_counts: pd.DataFrame:
    :param FPS: param *args:
    :param frame_counts: pd.DataFrame:
    :param processed_counts: pd.DataFrame:
    :param frame_counts: pd.DataFrame:
    :param processed_counts: pd.DataFrame:
    :param FPS: int:
    :param starting_frame: int:
    :param frame_interval: int:
<<<<<<< HEAD
    :param frame_counts: pd.DataFrame:
    :param processed_counts: pd.DataFrame:
    :param FPS: int:
    :param starting_frame: int:
    :param frame_interval: int:
=======
>>>>>>> e48061da
    :param *args:

    """
    dataset = pd.concat([processed_counts, *args], ignore_index=True)
    dataset = dataset.sort_values(by="time").reset_index(drop=True)
    # for filenames
    dataset["filename"] = dataset["filename"].ffill()
    dataset = dataset.dropna(subset=["filename"]).reset_index(drop=True)
    # for frames

    # let's separate into video rows and change rows.
    # IMPORTANT this method, especially if you have a begin-frame greater than zero
    # can cause the begin frame to be higher than the end frame. This will get rooted
    # out in the dataset checker
    for i in range(len(dataset)):
        if i == len(dataset) - 1:
            # if it's the last row, then do something special
            row_value = frame_counts.loc[frame_counts["filename"] ==
                                         dataset.loc[i,
                                                     "filename"], "framecount"]
            dataset.loc[i, "endframe"] = row_value.values[0] - frame_interval
            if dataset.loc[i, "beginframe"] != starting_frame:
                dataset.loc[i, "beginframe"] = (
                    # end frame * 2 because the end of the earlier is already subtracted,
                    #  so you have to add it again twice
                    dataset.loc[i - 1, "endframe"] + frame_interval * 2)
        elif np.isnan(dataset.loc[i, "beginframe"]) and np.isnan(
                dataset.loc[i, "endframe"]):
            # if it's a switch (e.g. a time object between logNo, logPos, and logNeg)
            # then the end and begin frame are counted on the time difference between the
            # next rows
            dataset.loc[i, "beginframe"] = (dataset.loc[i - 1, "endframe"] +
                                            frame_interval * 2)
            dataset.loc[i, "endframe"] = (dataset.loc[i, "beginframe"] + round(
                (dataset.loc[i + 1, "time"] - dataset.loc[i, "time"]).seconds *
                FPS) - frame_interval)
        elif dataset.loc[i + 1, "beginframe"] == starting_frame:
            # if it's the video (sourced from the counts.csv), setting the end frame
            # and the row value
            row_value = frame_counts.loc[frame_counts["filename"] ==
                                         dataset.loc[i,
                                                     "filename"], "framecount"]
            dataset.loc[i, "endframe"] = row_value.values[0] - frame_interval
        elif i == 0 and np.isnan(dataset.loc[i, "endframe"]):
            # it's the first frame row and there's no end frame (e.g. it's a video object)
            # the then end frame would be the next row times the fps (this is separate from
            # the next elif because of the issues of being first)
            dataset.loc[i, "endframe"] = (round(
                (dataset.loc[i + 1, "time"] - dataset.loc[i, "time"]).seconds *
                FPS) - frame_interval)

        elif dataset.loc[i, "beginframe"] == starting_frame and np.isnan(
                dataset.loc[i, "endframe"]):
            # if it's the starting row, the end frame is the times to the next
            # row times the fps
            dataset.loc[i, "endframe"] = (round(
                (dataset.loc[i + 1, "time"] - dataset.loc[i, "time"]).seconds *
                FPS) - frame_interval)

        # for classes
        if np.isnan(dataset.loc[i, "class"]) and i == 0:
            # automatically set the first one to class zero if it's first (wired fluke but possible)
            dataset.loc[i, "class"] = 0
        elif np.isnan(dataset.loc[i, "class"]):
            # else just set it to the class above it
            dataset.loc[i, "class"] = dataset.loc[i - 1, "class"]

    # for endframes
    dataset["class"] = dataset["class"].astype(int)
    dataset["beginframe"] = dataset["beginframe"].astype(int)
    dataset["endframe"] = dataset["endframe"].astype(int)
    dataset = dataset.drop(columns=["time"])
    return dataset


if __name__ == "__main__":

    logging.basicConfig(
        format="%(asctime)s: %(message)s",
        level=logging.INFO,
        datefmt="%Y-%m-%d %H:%M:%S",
    )
    description = """
    Create Dataset File

    This script is used to create a comprehensive dataset file from multiple input files including counts.csv, logNo.txt, logPos.txt, and logNeg.txt.

    The script performs the following steps:
    1. Parses command-line arguments to get the paths and names of the input files, as well as other parameters like frames per second (FPS), starting frame, and frame interval.
    2. Reads the counts file (counts.csv) and log files (logNo.txt, logPos.txt, logNeg.txt) from the specified directory.
    3. Processes the counts file to extract and format relevant information such as filenames and timestamps.
    4. Processes each log file to extract timestamps and assign class labels (e.g., logNo.txt as class 1, logPos.txt as class 2, logNeg.txt as class 0).
    5. Combines the processed counts and log data into a single dataset, ensuring that the data is sorted by time and that missing values are appropriately handled.
    6. Calculates frame ranges for each entry in the dataset based on the provided FPS, starting frame, and frame interval.
    7. Outputs the final dataset to a CSV file named dataset.csv in the specified directory.

    This script is useful for preparing data for machine learning models or other analyses that require synchronized and labeled frame data.
    """
    parser = argparse.ArgumentParser(description=description)
    parser.add_argument(
        "--path",
        type=str,
        help="path to the directory where the files are located, default .",
        default=".",
        required=False,
    )
    parser.add_argument(
        "--counts_file",
        type=str,
        help="name of the counts file, default counts.csv",
        default="counts.csv",
        required=False,
    )
    parser.add_argument(
        "--files",
        type=str,
        help=
        "name of the log files that one wants to use, default logNo.txt, logNeg.txt, logPos.txt",
        default="logNo.txt,logPos.txt,logNeg.txt",
        required=False,
    )
    parser.add_argument(
        "--fps",
        type=int,
        help=
        "frames per second, default 25. If mp4, it will be automatically detected",
        default=25,
        required=False,
    )
    parser.add_argument(
        "--starting-frame",
        type=int,
        help="starting frame, default 1",
        default=1,
        required=False,
    )
    parser.add_argument(
        "--frame-interval",
        type=int,
        help="space between frames, default 0",
        default=0,
        required=False,
    )
    parser.add_argument(
        "--end-frame-buffer",
        type=int,
        help="the buffer for each dataset.csv end frame",
        default=0,
        required=False,
    )

    args = parser.parse_args()
    logging.info("Running the Dataset_Creator/Make_Dataset.py script")
    path = args.path
    counts_file = args.counts_file
    files = [file.strip() for file in args.files.split(",")]
    dir_files = os.listdir(path)
    video_files = [
        file for file in dir_files
        if file.endswith(".mp4") or file.endswith(".h264")
    ]

    if video_files[0].endswith(".mp4"):
        fps = utils.get_video_info(files, path)
    elif video_files[0].endswith(".h264"):
        # this is because finding the frames per second of a .h264 file is a pain in the ass
        fps = 25

    counts = pd.read_csv(os.path.join(path, counts_file))
    processed_counts = process_frame_count(counts, args.starting_frame)
    list_of_logs = []  # allow for any number of log files

    class_idx = 0

    # add class-dataset class name relations to RUN_DESCRIPTION.log for clarity
    with open(os.path.join(args.path, "RUN_DESCRIPTION.log"), "a+") as rd:
        rd.write(f"\n-- Class Relations --\n")

    for file in files:
        logging.info(
            f"Assigning class number {class_idx} to class {(file.split('.')[0][3:]).upper()}"
        )

        with open(os.path.join(args.path, "RUN_DESCRIPTION.log"), "a+") as rd:
            rd.write(
                f"Assigning class number {class_idx} to class {(file.split('.')[0][3:]).upper()} \n"
            )

        logFile = pd.read_csv(os.path.join(path, file), names=["frame_name"])
        processed_logfile = process_log_files(logFile, class_idx)
        list_of_logs.append(processed_logfile)

        class_idx += 1

    dset = create_dataset(
        counts,
        processed_counts,
        fps,
        args.starting_frame,
        args.frame_interval,
        *list_of_logs,
    )

    for dset_idx in range(len(dset.index)):
        dset.loc[dset_idx].endframe -= args.end_frame_buffer

    dset.to_csv(os.path.join(path, "dataset.csv"), index=False)
    # check using dataset_checker.py
    from dataset_checker import check_dataset

    # the dataset algo automatically can create inconsistencies
    check_dataset(os.path.join(path, "dataset.csv"), counts)<|MERGE_RESOLUTION|>--- conflicted
+++ resolved
@@ -79,11 +79,6 @@
     prepare the frame counts to be combined with the other files
     :param counts: pd.DataFrame:
     :param starting_frame: int:
-<<<<<<< HEAD
-    :param counts: pd.DataFrame:
-    :param starting_frame: int:
-=======
->>>>>>> e48061da
 
     """
     processed_counts = pd.DataFrame()
@@ -110,11 +105,6 @@
     prepare a log file to be written to to the dataset.csv file
     :param log: pd.DataFrame:
     :param classNum: int:
-<<<<<<< HEAD
-    :param log: pd.DataFrame:
-    :param classNum: int:
-=======
->>>>>>> e48061da
 
     """
     processed_log = pd.DataFrame()
@@ -147,14 +137,6 @@
     :param FPS: int:
     :param starting_frame: int:
     :param frame_interval: int:
-<<<<<<< HEAD
-    :param frame_counts: pd.DataFrame:
-    :param processed_counts: pd.DataFrame:
-    :param FPS: int:
-    :param starting_frame: int:
-    :param frame_interval: int:
-=======
->>>>>>> e48061da
     :param *args:
 
     """
