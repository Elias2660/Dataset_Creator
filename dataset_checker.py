"""
Module Name: dataset_checker.py

Description:
    This module validates and cleans dataset CSV files by performing several checks on each row of the dataset.
    The checks include:
        - Ensuring that the end frame does not exceed the total video frames based on a separate counts CSV.
        - Verifying that there are no missing (null) values in the dataset.
        - Confirming that the begin frame is strictly less than the end frame.
        - Ensuring that both begin and end frames are non-negative.

    If any row fails these validations, detailed error messages are logged, and the problematic rows are removed.
    Prior to updating the dataset, the module creates a backup of the original file with a ".bak" extension.

Usage:
    To run this script from the command line, provide the necessary arguments:
        $ python dataset_checker.py --search-string "dataset_*.csv" --counts "counts.csv"
    - The "--search-string" argument specifies the file pattern to identify the dataset files.
    - The "--counts" argument defines the path to the counts CSV file that contains the reference frame counts.

Functions:
    check_dataset(path: str, counts: pd.DataFrame)
        Reads the dataset from the provided path, performs the necessary validations against the counts DataFrame,
        logs any errors found, and cleans the dataset by removing faulty rows. A backup is created before the cleaned
        dataset overwrites the original.

Logging:
    The module uses Python's logging module to log information about the validation process, including details on errors
    encountered and actions performed (such as creating backups or saving the cleaned dataset).

Notes:
    - The file search is performed using a subprocess call to the "ls" command, which may be platform-dependent (i.e., works
      primarily on Unix-like systems).
    - ANSI escape sequences are stripped from the file search output using regex to ensure clean file names.
"""
import argparse
import logging
import re
import subprocess

import pandas as pd


def check_dataset(path: str, counts: pd.DataFrame):
    """

    :param path: str:
    :param counts: pd.DataFrame:
<<<<<<< HEAD
    :param path: str:
    :param counts: pd.DataFrame:
=======
>>>>>>> e48061da

    """
    dataset = pd.read_csv(path)

    faulty_rows = []
    for i in range(len(dataset)):
        if (int(dataset.iloc[i, 3]) > counts[dataset.iloc[
                i, 0] == counts["filename"]]["framecount"].values[0]):
            # end frame greater than video end frame check
            logging.info(
                f"-- Error: Found Error Row: {dataset.iloc[i].to_dict()} --")
            logging.info(
                f"Error: Dataset has end frame ({dataset.iloc[i, 3]}) greater than total video frames at row {i}, which is {counts[dataset.iloc[i, 0] == counts['filename']]['framecount'].values[0]}"
            )
            dataset.iloc[i, 3] = counts[dataset.iloc[
                i, 0] == counts["filename"]]["framecount"].values[0]

        if dataset.iloc[i].isnull().values.any():
            # null value check
            logging.info(
                f"\t Error: Found Error Row: {dataset.iloc[i]}".replace(
                    "\n", " "))
            logging.info(f"\t Error: Dataset has missing values at row {i}")
            faulty_rows.append(i)
        elif int(dataset.iloc[i, 2]) >= int(dataset.iloc[i, 3]):
            # frame order check
            logging.info(
                f"\t Error: Found Error Row: {dataset.iloc[i]}".replace(
                    "\n", " "))
            logging.info(
                f"\t Error: Dataset has begin frame greater than or equal to end frame at row {i}"
            )
            faulty_rows.append(i)
        elif int(dataset.iloc[i, 2]) < 0 or int(dataset.iloc[i, 3]) < 0:
            # negative frame check
            logging.info(
                f"\t Error: Found Error Row: {dataset.iloc[i]}".replace(
                    "\n", " "))
            logging.info(
                f"\t Error: Dataset has begin frame or end frame less than or equal to 0 at row {i}"
            )
            faulty_rows.append(i)
    logging.info(f"Found {len(faulty_rows)} faulty rows")

    if len(faulty_rows) == 0:
        logging.info(
            f"Since no faulty rows have been found, dataset is clean and no backups will be made"
        )
        return
    logging.info(f"Cleaning dataset")
    dataset.drop(index=faulty_rows, inplace=True)

    dataset.reset_index(drop=True, inplace=True)
    logging.info(f"Dataset has been cleaned, moving old dataset to backup")
    subprocess.run(f"mv {path} {path}.bak", shell=True)
    logging.info(f"Saving cleaned dataset to {path}")
    dataset.to_csv(path, index=False)


if __name__ == "__main__":
    logging.basicConfig(
        format="%(asctime)s: %(message)s",
        level=logging.INFO,
        datefmt="%Y-%m-%d %H:%M:%S",
    )
    logging.info("Finding Dataset files")

    parser = argparse.ArgumentParser(
        description="Check dataset files for missing values and other errors")
    parser.add_argument(
        "--search-string",
        type=str,
        help="search string to find dataset files",
        default="dataset_*.csv",
    )
    parser.add_argument("--counts",
                        type=str,
                        help="path to counts file",
                        default="counts.csv")

    arguments = parser.parse_args()
    command = f"ls {arguments.search_string}"
    output = subprocess.run(command,
                            shell=True,
                            capture_output=True,
                            text=True)
    # it's weird, but regex is used to find the dataset files
    ansi_escape = re.compile(r"\x1B\[[0-?]*[ -/]*[@-~]")
    file_list = sorted(
        [ansi_escape.sub("", line) for line in output.stdout.splitlines()])
    logging.info(f"found dataset files: {file_list}")
    counts = pd.read_csv(arguments.counts)
    for file in file_list:
        # TODO make this check dataset command less verbose
        check_dataset(file, counts)<|MERGE_RESOLUTION|>--- conflicted
+++ resolved
@@ -46,11 +46,6 @@
 
     :param path: str:
     :param counts: pd.DataFrame:
-<<<<<<< HEAD
-    :param path: str:
-    :param counts: pd.DataFrame:
-=======
->>>>>>> e48061da
 
     """
     dataset = pd.read_csv(path)
